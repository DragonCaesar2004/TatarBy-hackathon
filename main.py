--- conflicted
+++ resolved
@@ -171,7 +171,7 @@
     """
     base = settings.GIGACHAT_BASE_URL.rstrip("/")
     headers = await _client_json_headers()
-<<<<<<< HEAD
+
     
     # Separate attachments from messages if present
     attachments = []
@@ -211,10 +211,7 @@
     
     print(f"[DEBUG] Пробуем модель: {model}")
     print(f"[DEBUG] Payload: {payload}")
-=======
-    payload = {"model": model, "messages": messages, "temperature": 0.2}
-    print(f"[DEBUG] Пробуем модель: {model}")
->>>>>>> 71d1beb5
+
     async with httpx.AsyncClient(timeout=settings.REQUEST_TIMEOUT_SECONDS, verify=False) as client:
         r = await client.post(f"{base}/chat/completions", headers=headers, json=payload)
     print(f"[DEBUG] Ответ от /chat/completions для модели {model}: {r.status_code}, {r.text}")
@@ -254,18 +251,11 @@
     # Составим список кандидатов: из /models (если доступен) + эвристики
     all_models = await _gc_list_models()
 
-<<<<<<< HEAD
+
     
     print(f"[DEBUG] Кандидаты моделей: {all_models}")
     candidates = [settings.GIGACHAT_MODEL] 
-=======
-
-    
-    print(f"[DEBUG] Кандидаты моделей: {all_models}")
-    candidates = [settings.GIGACHAT_MODEL] 
-
-
->>>>>>> 71d1beb5
+
     print(f"[DEBUG] Отранжированные кандидаты: {candidates}")
 
     # Пробуем по порядку, пока не найдём модель, которая принимает аудио
